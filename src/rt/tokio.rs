--- conflicted
+++ resolved
@@ -25,11 +25,7 @@
 }
 
 impl TokioRuntimeExecutor {
-<<<<<<< HEAD
-    /// Createa a executor with a runtime on the current thread.
-=======
     /// Creates a tokio runtime with the current thread scheduler selected.
->>>>>>> 4dde11c0
     pub fn with_single_thread() -> std::io::Result<Self> {
         let runtime = tokio::runtime::Builder::new_current_thread()
             .enable_all()
@@ -37,11 +33,7 @@
         Ok(Self::with_runtime(runtime))
     }
 
-<<<<<<< HEAD
-    /// Creates a executor with a multi-threaded runtime.
-=======
     /// Creates a tokio runtime with multi-thread scheduler selected.
->>>>>>> 4dde11c0
     pub fn with_multi_thread() -> std::io::Result<Self> {
         let runtime = tokio::runtime::Builder::new_multi_thread()
             .enable_all()
@@ -49,11 +41,7 @@
         Ok(Self::with_runtime(runtime))
     }
 
-<<<<<<< HEAD
-    /// Creates a executor with a supplied tokio runtime.
-=======
     /// Create an executor with the supplied [`Runtime`].
->>>>>>> 4dde11c0
     pub fn with_runtime(runtime: Runtime) -> Self {
         let runtime = Arc::new(runtime);
         Self { runtime }
@@ -78,15 +66,15 @@
     use crate::Executor;
     use futures::channel::mpsc::{Receiver, UnboundedReceiver};
 
+    async fn task(tx: futures::channel::oneshot::Sender<()>) {
+        futures_timer::Delay::new(std::time::Duration::from_secs(5)).await;
+        let _ = tx.send(());
+        unreachable!();
+    }
+
     #[tokio::test]
     async fn default_abortable_task() {
         let executor = TokioExecutor;
-
-        async fn task(tx: futures::channel::oneshot::Sender<()>) {
-            futures_timer::Delay::new(std::time::Duration::from_secs(5)).await;
-            let _ = tx.send(());
-            unreachable!();
-        }
 
         let (tx, rx) = futures::channel::oneshot::channel::<()>();
 
@@ -148,7 +136,7 @@
                             state.message = msg;
                         }
                         Message::Get(resp) => {
-                            resp.send(state.message.clone()).unwrap();
+                            _ = resp.send(state.message.clone()).unwrap();
                         }
                     }
                 }
@@ -217,7 +205,7 @@
                             state.message = msg;
                         }
                         Message::Get(resp) => {
-                            resp.send(state.message.clone()).unwrap();
+                            _ = resp.send(state.message.clone()).unwrap();
                         }
                     }
                 }
